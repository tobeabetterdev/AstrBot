import botpy
from botpy.message import Message
import yaml
import re
from util.errors.errors import PromptExceededError
from botpy.message import DirectMessage
import json
import threading
import asyncio
import time
from cores.database.conn import dbConn
import requests
import util.unfit_words as uw
import os
import sys
from cores.qqbot.personality import personalities


history_dump_interval = 10
# QQBotClient实例
client = ''
# ChatGPT实例
global chatgpt
# 缓存的会话
session_dict = {}
# 最大缓存token（在配置里改 configs/config.yaml）
max_tokens = 2000
# 配置信息
config = {}
# 统计信息
count = {}
# 统计信息
stat_file = ''
# 是否独立会话默认值
uniqueSession = False

# 日志记录
logf = open('log.log', 'a+', encoding='utf-8')
# 是否上传日志,仅上传频道数量等数量的统计信息
is_upload_log = True

# 用户发言频率
user_frequency = {}
# 时间默认值
frequency_time = 60
# 计数默认值
frequency_count = 2

# 公告（可自定义）：
announcement = ""

# 人格信息
now_personality = {}

# 机器人私聊模式
direct_message_mode = True

# 适配pyinstaller
abs_path = os.path.dirname(os.path.realpath(sys.argv[0])) + '/'

# 版本
version = '2.4 RealChatGPT Ver.'

# 语言模型提供商
REV_CHATGPT = 'rev_chatgpt'
OPENAI_OFFICIAL = 'openai_official'
provider = ''

# 逆向库对象及负载均衡
rev_chatgpt = []

# gpt配置信息
gpt_config = {}

def new_sub_thread(func, args=()):
    thread = threading.Thread(target=func, args=args, daemon=True)
    thread.start() 

class botClient(botpy.Client):
    # 收到At消息
    async def on_at_message_create(self, message: Message):
        toggle_count(at=True, message=message)
        # executor.submit(oper_msg, message, True)
        new_sub_thread(oper_msg, (message, True))
        # await oper_msg(message=message, at=True)

    # 收到私聊消息
    async def on_direct_message_create(self, message: DirectMessage):
        if direct_message_mode:
            toggle_count(at=False, message=message)
            # executor.submit(oper_msg, message, True)
            # await oper_msg(message=message, at=False)
            new_sub_thread(oper_msg, (message, False))

# 写入统计信息
def toggle_count(at: bool, message):
    global stat_file
    try: 
        if str(message.guild_id) not in count:
            count[str(message.guild_id)] = {
                'count': 1,
                'direct_count': 1,
            }
        else:
            count[str(message.guild_id)]['count'] += 1
            if not at:
                count[str(message.guild_id)]['direct_count'] += 1
        stat_file = open(abs_path+"configs/stat", 'w', encoding='utf-8')
        stat_file.write(json.dumps(count))
        stat_file.flush()
        stat_file.close()
    except BaseException:
        pass

# 转储历史记录的定时器~ Soulter
def dump_history():
    time.sleep(10)
    global session_dict, history_dump_interval
    db = dbConn()
    while True:
        try:
            # print("转储历史记录...")
            for key in session_dict:
                # print("TEST: "+str(db.get_session(key)))
                data = session_dict[key]
                data_json = {
                    'data': data
                }
                if db.check_session(key):
                    db.update_session(key, json.dumps(data_json))
                else:
                    db.insert_session(key, json.dumps(data_json))
            # print("转储历史记录完毕")
        except BaseException as e:
            print(e)
        # 每隔10分钟转储一次
        time.sleep(10*history_dump_interval)

# 上传统计信息并检查更新
def upload():
    global object_id
    global version
    while True:
        addr = ''
        try:
            # 用户唯一性标识
            addr = requests.get('http://myip.ipip.net', timeout=5).text
        except BaseException:
            pass
        try:
            ts = str(time.time())
            guild_count, guild_msg_count, guild_direct_msg_count, session_count = get_stat()
            headers = {
                'X-LC-Id': 'UqfXTWW15nB7iMT0OHvYrDFb-gzGzoHsz',
                'X-LC-Key': 'QAZ1rQLY1ZufHrZlpuUiNff7',
                'Content-Type': 'application/json'
            }
            key_stat = chatgpt.get_key_stat()
            d = {"data": {"guild_count": guild_count, "guild_msg_count": guild_msg_count, "guild_direct_msg_count": guild_direct_msg_count, "session_count": session_count, 'addr': addr, 'winver': version, 'key_stat':key_stat}}
            d = json.dumps(d).encode("utf-8")
            res = requests.put(f'https://uqfxtww1.lc-cn-n1-shared.com/1.1/classes/bot_record/{object_id}', headers = headers, data = d)
            if json.loads(res.text)['code'] == 1:
                print("[System] New User.")
                res = requests.post(f'https://uqfxtww1.lc-cn-n1-shared.com/1.1/classes/bot_record', headers = headers, data = d)
                object_id = json.loads(res.text)['objectId']
                object_id_file = open(abs_path+"configs/object_id", 'w+', encoding='utf-8')
                object_id_file.write(str(object_id))
                object_id_file.flush()
                object_id_file.close()
        except BaseException as e:
            pass
        # 每隔2小时上传一次
        time.sleep(60*60*2)

'''
初始化机器人
'''
def initBot(cfg, prov):
    global chatgpt, provider, rev_chatgpt
    global now_personality, gpt_config, config, uniqueSession, history_dump_interval, frequency_count, frequency_time,announcement, direct_message_mode, version

    provider = prov
    config = cfg

    # 语言模型提供商
    if prov == REV_CHATGPT:
        if 'account' in cfg['rev_ChatGPT']:
            from addons.revChatGPT.revchatgpt import revChatGPT
            for i in range(0, len(cfg['rev_ChatGPT']['account'])):
                try:
                    print(f"[System] 创建rev_ChatGPT负载{str(i)}: " + str(cfg['rev_ChatGPT']['account'][i]))
                    revstat = {
                        'obj': revChatGPT(cfg['rev_ChatGPT']['account'][i]),
                        'busy': False
                    }
                    rev_chatgpt.append(revstat)

                except:
                    print("[System] 创建rev_ChatGPT负载失败")
        else:
            input("[System-err] 请退出本程序, 然后在配置文件中填写rev_ChatGPT相关配置")
    elif prov == OPENAI_OFFICIAL:
        from cores.openai.core import ChatGPT
        chatgpt = ChatGPT(cfg['openai'])
        global max_tokens
        max_tokens = int(chatgpt.getConfigs()['total_tokens_limit'])
        
        # 读取历史记录 Soulter
        try:
            db1 = dbConn()
            for session in db1.get_all_session():
                session_dict[session[0]] = json.loads(session[1])['data']
            print("[System] 历史记录读取成功喵")
        except BaseException as e:
            print("[System] 历史记录读取失败: " + str(e))

        # 读统计信息
        global stat_file
        if not os.path.exists(abs_path+"configs/stat"):
            with open(abs_path+"configs/stat", 'w', encoding='utf-8') as f:
                    json.dump({}, f)
        stat_file = open(abs_path+"configs/stat", 'r', encoding='utf-8')
        global count
        res = stat_file.read()
        if res == '':
            count = {}
        else:
            try: 
                count = json.loads(res)
            except BaseException:
                pass
        # 创建转储定时器线程
        threading.Thread(target=dump_history, daemon=True).start()

        # 得到GPT配置信息
        if 'openai' in cfg and 'chatGPTConfigs' in cfg['openai']:
            gpt_config = cfg['openai']['chatGPTConfigs']

    # 统计上传
    if is_upload_log:
        # 读取object_id
        global object_id
        if not os.path.exists(abs_path+"configs/object_id"):
            with open(abs_path+"configs/object_id", 'w', encoding='utf-8') as f:
                f.write("")
        object_id_file = open(abs_path+"configs/object_id", 'r', encoding='utf-8')
        object_id = object_id_file.read()
        object_id_file.close()
        # 创建上传定时器线程
        threading.Thread(target=upload, daemon=True).start()
    
    # 得到私聊模式配置
    if 'direct_message_mode' in cfg:
        direct_message_mode = cfg['direct_message_mode']
        print("[System] 私聊功能: "+str(direct_message_mode))

    # 得到版本
    if 'version' in cfg:
        version = cfg['version']
        print("[System] QQChannelChatGPT版本: "+str(version))

    # 得到发言频率配置
    if 'limit' in cfg:
        print('[System] 发言频率配置: '+str(cfg['limit']))
        if 'count' in cfg['limit']:
            frequency_count = cfg['limit']['count']
        if 'time' in cfg['limit']:
            frequency_time = cfg['limit']['time']
    
    announcement += '[QQChannelChatGPT项目]\n所有回答与腾讯公司无关。出现问题请前往[GPT机器人]官方频道\n\n'
    # 得到公告配置
    if 'notice' in cfg:
        print('[System] 公告配置: '+cfg['notice'])
        announcement += cfg['notice']
    try:
        if 'uniqueSessionMode' in cfg and cfg['uniqueSessionMode']:
            uniqueSession = True
        else:
            uniqueSession = False
        print("[System] 独立会话: " + str(uniqueSession))
        if 'dump_history_interval' in cfg:
            history_dump_interval = int(cfg['dump_history_interval'])
            print("[System] 历史记录转储时间周期: " + str(history_dump_interval) + "分钟")
    except BaseException:
        print("[System-Error] 读取uniqueSessionMode/version/dump_history_interval配置文件失败, 使用默认值。")

    print(f"[System] QQ开放平台AppID: {cfg['qqbot']['appid']} 令牌: {cfg['qqbot']['token']}")

    print("\n[System] 如果有任何问题，请在https://github.com/Soulter/QQChannelChatGPT上提交issue说明问题！或者添加QQ：905617992")
    print("[System] 请给https://github.com/Soulter/QQChannelChatGPT点个star!")
    print("[System] 请给https://github.com/Soulter/QQChannelChatGPT点个star!")
    input("\n仔细阅读完以上信息后，输入任意信息并回车以继续")
    try:
        run_bot(cfg['qqbot']['appid'], cfg['qqbot']['token'])
    except BaseException as e:
        input(f"\n[System-Error] 启动QQ机器人时出现错误，原因如下：{e}\n可能是没有填写QQBOT appid和token？请在config中完善你的appid和token\n配置教程：https://soulter.top/posts/qpdg.html\n")

        
'''
启动机器人
'''
def run_bot(appid, token):
    intents = botpy.Intents(public_guild_messages=True, direct_message=True) 
    global client
    client = botClient(intents=intents)
    client.run(appid=appid, token=token)

'''
得到OpenAI官方API的回复
'''
def get_chatGPT_response(context, request, image_mode=False):
    res = ''
    usage = ''

    req_list = []
    for i in context:
        req_list.append(i['user'])
        req_list.append(i['AI'])
    req_list.append(request['user'])

    if not image_mode:
        res, usage = chatgpt.chat(req_list)
        # 处理结果文本
        chatgpt_res = res.strip()
        return res, usage
    else:
        res = chatgpt.chat(req_list, image_mode = True)
        return res

'''
负载均衡，得到逆向ChatGPT回复
'''
def get_rev_ChatGPT_response(prompts_str):
    res = ''
    print("[Debug] "+str(rev_chatgpt))
    for revstat in rev_chatgpt:
        if not revstat['busy']:
            revstat['busy'] = True
            print("[Debug] 使用逆向ChatGPT回复ing", end='')
            res = revstat['obj'].chat(prompts_str)
            print("OK")
            revstat['busy'] = False
            # 处理结果文本
            chatgpt_res = res.strip()
            return res
    res = '所有的OpenAI账号都有负载, 请稍后再试~'
    return res


'''
回复QQ消息
'''
def send_qq_msg(message, res, image_mode=False):
    if not image_mode:
        try:
<<<<<<< HEAD
            future = asyncio.run_coroutine_threadsafe(message.reply(content=res), client.loop)
            future.result()
        except BaseException as e:
            raise
=======
            res = asyncio.run_coroutine_threadsafe(message.reply(content=res), client.loop)
            res.result()
        except BaseException as e:
            print("[System-Error] 回复QQ消息失败")
            raise e
>>>>>>> 4b35f7f8
    else:
        asyncio.run_coroutine_threadsafe(message.reply(image=res, content=""), client.loop)


'''
获取缓存的会话
'''
def get_prompts_by_cache_list(cache_data_list, divide=False, paging=False, size=5, page=1):
    prompts = ""
    if paging:
        page_begin = (page-1)*size
        page_end = page*size
        if page_begin < 0:
            page_begin = 0
        if page_end > len(cache_data_list):
            page_end = len(cache_data_list)
        cache_data_list = cache_data_list[page_begin:page_end]
    for item in cache_data_list:
        prompts += str(item['user']['role']) + ":\n" + str(item['user']['content']) + "\n"
        prompts += str(item['AI']['role']) + ":\n" + str(item['AI']['content']) + "\n"

        if divide:
            prompts += "----------\n"
    return prompts

    
def get_user_usage_tokens(cache_list):
    usage_tokens = 0
    for item in cache_list:
        usage_tokens += int(item['single_tokens'])
    return usage_tokens

'''
检查发言频率
'''
def check_frequency(id) -> bool:
    ts = int(time.time())
    if id in user_frequency:
        if ts-user_frequency[id]['time'] > frequency_time:
            user_frequency[id]['time'] = ts
            user_frequency[id]['count'] = 1
            return True
        else:
            if user_frequency[id]['count'] >= frequency_count:
                return False
            else:
                user_frequency[id]['count']+=1
                return True
    else:
        t = {'time':ts,'count':1}
        user_frequency[id] = t
        return True

'''
处理消息
'''
def oper_msg(message, at=False, loop=None):
    global session_dict, provider
    print("[QQBOT] 接收到消息："+ str(message.content))
    qq_msg = ''
    session_id = ''
    name = ''
    user_id = message.author.id
    user_name = message.author.username
    
    # 检查发言频率
    if not check_frequency(user_id):
        send_qq_msg(message, f'{user_name}的发言超过频率限制(╯▔皿▔)╯。\n{frequency_time}秒内只能提问{frequency_count}次。')
        return

    logf.write("[QQBOT] "+ str(message.content)+'\n')
    logf.flush()

    if at:
        qq_msg = message.content
        lines = qq_msg.splitlines()
        for i in range(len(lines)):
            lines[i] = re.sub(r"<@!\d+>", "", lines[i])
        qq_msg = "\n".join(lines).lstrip().strip()

        if uniqueSession:
            session_id = user_id
        else:
            session_id = message.channel_id
    else:
        qq_msg = message.content
        session_id = user_id
        
    if uniqueSession:
        name = user_name
    else:
        name = "频道"

    command_type = -1
    # 特殊指令
    if qq_msg == "/继续":
        qq_msg = "继续"
    # 普通指令
    else:
        # 如果第一个字符是/，则为指令
        if qq_msg[0] == "/":
            res, go, command_type = command_oper(qq_msg, message, session_id, name, user_id, user_name, at)
            send_qq_msg(message, res)
            if not go:
                return
    if command_type == 1 and 'prompt' in now_personality:
        # 设置人格
        qq_msg = now_personality['prompt']

    # 这里是预设，你可以按需更改
    if qq_msg.strip() == 'hello' or qq_msg.strip() == '你好' or qq_msg.strip() == '':
        send_qq_msg(message, f"你好呀~")
        return
    # if qq_msg.strip() == '傻逼' or qq_msg.strip() == 'sb':
    #     send_qq_msg(message, f"好好好")
    #     return
    # if '喜多' in qq_msg:
    #     send_qq_msg(message, 'http://rn2ztkeap.hn-bkt.clouddn.com/xd1.gif', True)
    # if '台湾' in qq_msg or 'taiwan' in qq_msg:
    #     send_qq_msg(message, "声明：台湾是中国的一部分。\n下面否定此结论的回答全部无效。")
    
    # 关键词拦截器
    for i in uw.unfit_words_q:
        if i in qq_msg.strip():
            send_qq_msg(message, f"你的提问中有不太合适的内容😭\n请更换措辞~")
            return
        
    # 会话机制
    if session_id not in session_dict:
        session_dict[session_id] = []

        fjson = {}
        try:
            f = open(abs_path+"configs/session", "r", encoding="utf-8")
            fjson = json.loads(f.read())
            f.close()
        except:
            pass
        finally:
            fjson[session_id] = 'true'
            f = open(abs_path+"configs/session", "w", encoding="utf-8")
            f.write(json.dumps(fjson))
            f.flush()
            f.close()
        
    chatgpt_res = "[Error] 占位符"
    if provider == OPENAI_OFFICIAL:

        # 获取缓存
        # cache_prompt = ''
        cache_data_list = session_dict[session_id]
        # cache_prompt = get_prompts_by_cache_list(cache_data_list)
        # cache_prompt += "\nHuman: "+ qq_msg + "\nAI: "

        # 创建一个新的Record

        record_obj = {
            "user": {
                "role": "user",
                "content": qq_msg,
            },
            "AI": {},
            'usage_tokens': 0,
            'level': 'normal',
        }

        if command_type == 1:
            record_obj['user'] = 'system'
        
        print("[Debug] "+ str(cache_data_list))
    
        # 请求chatGPT获得结果
        try:
            chatgpt_res, current_usage_tokens = get_chatGPT_response(context=cache_data_list, request=record_obj)
        except (BaseException) as e:
            print("[System-Err] OpenAI API错误。原因如下:\n"+str(e))
            if 'maximum context length' in str(e):
                print("token超限, 清空对应缓存")
                session_dict[session_id] = []
                cache_data_list = []
                chatgpt_res, current_usage_tokens = get_chatGPT_response(context=cache_data_list, request=record_obj)
            elif 'exceeded' in str(e):
                send_qq_msg(message, f"OpenAI API错误。原因：\n{str(e)} \n超额了。可自己搭建一个机器人(Github仓库：QQChannelChatGPT)")
            else:
                f_res = re.sub(r'(https|http)?:\/\/(\w|\.|\/|\?|\=|\&|\%)*\b', '[被隐藏的链接]', str(e), flags=re.MULTILINE)
                f_res = f_res.replace(".", "·")
                send_qq_msg(message, f"OpenAI API错误。原因如下：\n{f_res} \n前往官方频道反馈~")
            return
        
        # 超过指定tokens， 尽可能的保留最多的条目，直到小于max_tokens
        if current_usage_tokens > max_tokens:
            t = current_usage_tokens
            index = 0
            while t > max_tokens:
                if index >= len(cache_data_list):
                    break
                if 'level' in cache_data_list[index] and cache_data_list[index]['level'] != 'max':
                    t -= int(cache_data_list[index]['single_tokens'])
                    del cache_data_list[index]
                else:
                    index += 1
            # 删除完后更新相关字段
            session_dict[session_id] = cache_data_list
            # cache_prompt = get_prompts_by_cache_list(cache_data_list)

        # 人格置顶
        if command_type == 1:
            level = 'max'
        else:
            level = 'normal'

        # 添加新条目进入缓存的prompt
        record_obj['AI'] = {
            'role': 'assistant',
            'content': chatgpt_res,
        }
        record_obj['usage_tokens'] = current_usage_tokens
        if len(cache_data_list) > 0:
            record_obj['single_tokens'] = current_usage_tokens - int(cache_data_list[-1]['usage_tokens'])
        else:
            record_obj['single_tokens'] = current_usage_tokens
        record_obj['level'] = level

        cache_data_list.append(record_obj)
        # if len(cache_data_list) > 0: 
        #     single_record = {
        #         'role': 'assistant',
        #         "content": chatgpt_res,
        #         "usage_tokens": current_usage_tokens,
        #         "single_tokens": current_usage_tokens - int(cache_data_list[-1]['usage_tokens']),
        #         "level": level
        #     }
        # else:
        #     single_record = {
        #         'role': 'assistant',
        #         "prompt": f'Human: {qq_msg}\nAI: {chatgpt_res}\n',
        #         "usage_tokens": current_usage_tokens,
        #         "single_tokens": current_usage_tokens,
        #         "level": level
        #     }
        # cache_data_list.append(single_record)
        session_dict[session_id] = cache_data_list
        
    elif provider == REV_CHATGPT:
        try:
            chatgpt_res = "[Rev]"+str(get_rev_ChatGPT_response(qq_msg))
        except BaseException as e:
            print("[System-Err] Rev ChatGPT API错误。原因如下:\n"+str(e))
            send_qq_msg(message, f"Rev ChatGPT API错误。原因如下：\n{str(e)} \n前往官方频道反馈~")
            return

    # 发送qq信息
    try:
        # 防止被qq频道过滤消息
        gap_chatgpt_res = chatgpt_res.replace(".", " . ")
        if '```' in gap_chatgpt_res:
            chatgpt_res.replace('```', "")
        # 过滤不合适的词
        for i in uw.unfit_words:
            if i in gap_chatgpt_res:
                gap_chatgpt_res = gap_chatgpt_res.replace(i, "***")
        # 发送信息
        send_qq_msg(message, ''+gap_chatgpt_res)
    except BaseException as e:
        print("QQ频道API错误: \n"+str(e))
        f_res = ""
        for t in chatgpt_res:
            f_res += t + ' '
        try:
            send_qq_msg(message, ''+f_res)
            # send(message, f"QQ频道API错误：{str(e)}\n下面是格式化后的回答：\n{f_res}")
        except BaseException as e:
            # 如果还是不行则过滤url
            f_res = re.sub(r'(https|http)?:\/\/(\w|\.|\/|\?|\=|\&|\%)*\b', '[被隐藏的链接]', str(e), flags=re.MULTILINE)
            f_res = f_res.replace(".", "·")
            send_qq_msg(message, ''+f_res)
            # send(message, f"QQ频道API错误：{str(e)}\n下面是格式化后的回答：\n{f_res}")

    # 记录日志
    logf.write("[GPT] "+ str(chatgpt_res)+'\n')
    logf.flush()


'''
获取统计信息
'''
def get_stat():
    try:
        f = open(abs_path+"configs/stat", "r", encoding="utf-8")
        fjson = json.loads(f.read())
        f.close()
        guild_count = 0
        guild_msg_count = 0
        guild_direct_msg_count = 0

        for k,v in fjson.items():
            guild_count += 1
            guild_msg_count += v['count']
            guild_direct_msg_count += v['direct_count']
        
        session_count = 0

        f = open(abs_path+"configs/session", "r", encoding="utf-8")
        fjson = json.loads(f.read())
        f.close()
        for k,v in fjson.items():
            session_count += 1
        return guild_count, guild_msg_count, guild_direct_msg_count, session_count
    except:
        return -1, -1, -1, -1

'''
指令处理
'''
def command_oper(qq_msg, message, session_id, name, user_id, user_name, at):
    go = False # 是否处理完指令后继续执行msg_oper后面的代码
    msg = ''
    global session_dict, now_personality, provider

    # 指令返回值，/set设置人格是1
    type = -1
    
    # 指令控制
    if qq_msg == "/reset" or qq_msg == "/重置":
        msg = ''
        session_dict[session_id] = []
        if at:
            msg = f"{name}(id: {session_id})的历史记录重置成功\n\n{announcement}"
        else:
            msg = f"你的历史记录重置成功"
    
    if qq_msg[:4] == "/his":
        if provider == REV_CHATGPT:
            msg = "[QQChannelChatGPT]当前使用的语言模型提供商是Rev_ChatGPT, 不支持查看历史记录"
            return msg, go, type
        #分页，每页5条
        msg = ''
        size_per_page = 3
        page = 1
        if qq_msg[5:]:
            page = int(qq_msg[5:])
        # 检查是否有过历史记录
        if session_id not in session_dict:
            msg = f"{name} 的历史记录为空"
        l = session_dict[session_id]
        max_page = len(l)//size_per_page + 1 if len(l)%size_per_page != 0 else len(l)//size_per_page
        p = get_prompts_by_cache_list(session_dict[session_id], divide=True, paging=True, size=size_per_page, page=page)
        if at:
            msg=f"{name}的历史记录如下：\n{p}\n第{page}页 | 共{max_page}页\n*输入/his 2跳转到第2页"
        else:
            msg=f"历史记录如下：\n{p}\n第{page}页 | 共{max_page}页\n*输入/his 2跳转到第2页\n\n{announcement}"
    
    if qq_msg == "/token":
        if provider == REV_CHATGPT:
            msg = "[QQChannelChatGPT]当前使用的语言模型提供商是Rev_ChatGPT, 不支持使用此指令"
            return msg, go, type
        msg = ''
        if at:
            msg=f"{name} 会话的token数: {get_user_usage_tokens(session_dict[session_id])}\n系统最大缓存token数: {max_tokens}"
        else:
            msg=f"会话的token数: {get_user_usage_tokens(session_dict[session_id])}\n系统最大缓存token数: {max_tokens}"
    
    if qq_msg == '/gpt':
        if provider == REV_CHATGPT:
            msg = "[QQChannelChatGPT]当前使用的语言模型提供商是Rev_ChatGPT, 不支持使用此指令"
            return msg, go, type
        global gpt_config
        msg=f"OpenAI GPT配置:\n {gpt_config}"
    
    if qq_msg == "/status" or qq_msg == "/状态":
        
        chatgpt_cfg_str = ""
        key_stat = chatgpt.get_key_stat()
        key_list = chatgpt.get_key_list()
        index = 1
        max = 900000
        gg_count = 0
        total = 0
        tag = ''
        for key in key_stat.keys():
            sponsor = ''
            total += key_stat[key]['used']
            if key_stat[key]['exceed']:
                gg_count += 1
                continue
            if 'sponsor' in key_stat[key]:
                sponsor = key_stat[key]['sponsor']
            chatgpt_cfg_str += f"  |-{index}: {key_stat[key]['used']}/{max} {sponsor}赞助{tag}\n"
            index += 1
        msg = f"⭐使用情况({str(gg_count)}个已用):\n{chatgpt_cfg_str}⏰全频道已用{total}tokens\n{announcement}"
    if qq_msg == "/count" or qq_msg == "/统计":
        guild_count, guild_msg_count, guild_direct_msg_count, session_count = get_stat()
        msg = f"当前会话数: {len(session_dict)}\n共有频道数: {guild_count} \n共有消息数: {guild_msg_count}\n私信数: {guild_direct_msg_count}\n历史会话数: {session_count}"
    
    if qq_msg == "/help":
        ol_version = 'Unknown'
        try:
            global version
            res = requests.get("https://soulter.top/channelbot/update.json")
            res_obj = json.loads(res.text)
            ol_version = res_obj['version']
        except BaseException:
            pass
        msg = f"[Github项目名: QQChannelChatGPT，有问题请前往提交issue，欢迎Star此项目~]\n\n当前版本:{version}\n最新版本:{str(ol_version)}\n请及时更新！\n\n指令面板：\n/status 查看机器人key状态\n/count 查看机器人统计信息\n/reset 重置会话\n/his 查看历史记录\n/token 查看会话token数\n/help 查看帮助\n/set 人格指令菜单\n/key 动态添加key"

    if qq_msg[:4] == "/key":
        if len(qq_msg) == 4:
            msg = "感谢您赞助key，key为官方API使用，请以以下格式赞助:\n/key xxxxx"
        key = qq_msg[5:]
        send_qq_msg(message, "收到！正在核验...")
        if chatgpt.check_key(key):
            msg = f"*★,°*:.☆(￣▽￣)/$:*.°★* 。\n该Key被验证为有效。感谢{user_name}赞助~"
            chatgpt.append_key(key, user_name)
        else:
            msg = "该Key被验证为无效。也许是输入错误了，或者重试。"

    if qq_msg[:6] == "/unset":
        now_personality = {}
        msg = "已清除人格"
    
    if qq_msg[:4] == "/set":
        if len(qq_msg) == 4:
            np = '无'
            if "name" in now_personality:
                np=now_personality["name"]
            msg = f"【由Github项目QQChannelChatGPT支持】\n\n【人格文本由PlexPt开源项目awesome-chatgpt-prompts-zh提供】\n\n这个是人格设置指令。\n设置人格: \n/set 人格名。例如/set 编剧\n人格列表: /set list\n人格详细信息: /set view 人格名\n自定义人格: /set 人格文本\n清除人格: /unset\n【当前人格】: {np}"
        elif qq_msg[5:] == "list":
            per_dict = personalities
            msg = "人格列表：\n"
            for key in per_dict.keys():
                msg += f"  |-{key}\n"
            msg += '\n\n*输入/set view 人格名查看人格详细信息'
            msg += '\n\n*不定时更新人格库，请及时更新本项目。'
        elif qq_msg[5:9] == "view":
            ps = qq_msg[10:]
            ps = ps.strip()
            per_dict = personalities
            if ps in per_dict:
                msg = f"人格{ps}的详细信息：\n"
                msg += f"{per_dict[ps]}\n"
            else:
                msg = f"人格{ps}不存在"
        else:
            ps = qq_msg[5:]
            ps = ps.strip()
            per_dict = personalities
            if ps in per_dict:
                now_personality = {
                    'name': ps,
                    'prompt': per_dict[ps]
                }
                session_dict[session_id] = []
                msg = f"人格{ps}已设置，请耐心等待机器人回复第一条信息。"
                go = True
                type = 1
            else:
                msg = f"人格{ps}不存在, 请使用/set list查看人格列表"
    return msg, go, type<|MERGE_RESOLUTION|>--- conflicted
+++ resolved
@@ -353,18 +353,11 @@
 def send_qq_msg(message, res, image_mode=False):
     if not image_mode:
         try:
-<<<<<<< HEAD
-            future = asyncio.run_coroutine_threadsafe(message.reply(content=res), client.loop)
-            future.result()
-        except BaseException as e:
-            raise
-=======
             res = asyncio.run_coroutine_threadsafe(message.reply(content=res), client.loop)
             res.result()
         except BaseException as e:
             print("[System-Error] 回复QQ消息失败")
             raise e
->>>>>>> 4b35f7f8
     else:
         asyncio.run_coroutine_threadsafe(message.reply(image=res, content=""), client.loop)
 
