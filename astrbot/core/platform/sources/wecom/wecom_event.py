import os
import uuid
import asyncio
from astrbot.api.event import AstrMessageEvent, MessageChain
from astrbot.api.platform import AstrBotMessage, PlatformMetadata
from astrbot.api.message_components import Plain, Image, Record
from wechatpy.enterprise import WeChatClient
from .wecom_kf_message import WeChatKFMessage

from astrbot.api import logger
from astrbot.core.utils.astrbot_path import get_astrbot_data_path

try:
    import pydub
except Exception:
    logger.warning(
        "检测到 pydub 库未安装，企业微信将无法语音收发。如需使用语音，请前往管理面板 -> 控制台 -> 安装 Pip 库安装 pydub。"
    )
    pass


class WecomPlatformEvent(AstrMessageEvent):
    def __init__(
        self,
        message_str: str,
        message_obj: AstrBotMessage,
        platform_meta: PlatformMetadata,
        session_id: str,
        client: WeChatClient,
    ):
        super().__init__(message_str, message_obj, platform_meta, session_id)
        self.client = client

    @staticmethod
    async def send_with_client(
        client: WeChatClient, message: MessageChain, user_name: str
    ):
        pass

    async def split_plain(self, plain: str) -> list[str]:
        """将长文本分割成多个小文本, 每个小文本长度不超过 2048 字符

        Args:
            plain (str): 要分割的长文本
        Returns:
            list[str]: 分割后的文本列表
        """
        if len(plain) <= 2048:
            return [plain]
        else:
            result = []
            start = 0
            while start < len(plain):
                # 剩下的字符串长度<2048时结束
                if start + 2048 >= len(plain):
                    result.append(plain[start:])
                    break

                # 向前搜索分割标点符号
                end = min(start + 2048, len(plain))
                cut_position = end
                for i in range(end, start, -1):
                    if i < len(plain) and plain[i - 1] in [
                        "。",
                        "！",
                        "？",
                        ".",
                        "!",
                        "?",
                        "\n",
                        ";",
                        "；",
                    ]:
                        cut_position = i
                        break

                # 没找到合适的位置分割, 直接切分
                if cut_position == end and end < len(plain):
                    cut_position = end

                result.append(plain[start:cut_position])
                start = cut_position

            return result

    async def send(self, message: MessageChain):
        message_obj = self.message_obj

        is_wechat_kf = hasattr(self.client, "kf_message")
        if is_wechat_kf:
            # 微信客服
            kf_message_api = getattr(self.client, "kf_message", None)
            if not kf_message_api:
                logger.warning("未找到微信客服发送消息方法。")
                return
            assert isinstance(kf_message_api, WeChatKFMessage)
            user_id = self.get_sender_id()
            for comp in message.chain:
                if isinstance(comp, Plain):
                    # Split long text messages if needed
                    plain_chunks = await self.split_plain(comp.text)
                    for chunk in plain_chunks:
                        kf_message_api.send_text(user_id, self.get_self_id(), chunk)
                        await asyncio.sleep(0.5)  # Avoid sending too fast
                elif isinstance(comp, Image):
                    img_path = await comp.convert_to_file_path()

                    with open(img_path, "rb") as f:
                        try:
                            response = self.client.media.upload("image", f)
                        except Exception as e:
                            logger.error(f"微信客服上传图片失败: {e}")
                            await self.send(
                                MessageChain().message(f"微信客服上传图片失败: {e}")
                            )
                            return
                        logger.debug(f"微信客服上传图片返回: {response}")
                        kf_message_api.send_image(
                            user_id,
                            self.get_self_id(),
                            response["media_id"],
                        )
<<<<<<< HEAD
                        return
                    logger.info(f"企业微信上传图片返回: {response}")
                    self.client.message.send_image(
                        message_obj.self_id,
                        message_obj.session_id,
                        response["media_id"],
                    )
            elif isinstance(comp, Record):
                record_path = await comp.convert_to_file_path()
                # 转成amr
                temp_dir = os.path.join(get_astrbot_data_path(), "temp")
                record_path_amr = os.path.join(temp_dir, f"{uuid.uuid4()}.amr")
                pydub.AudioSegment.from_wav(record_path).export(
                    record_path_amr, format="amr"
                )

                with open(record_path_amr, "rb") as f:
                    try:
                        response = self.client.media.upload("voice", f)
                    except Exception as e:
                        logger.error(f"企业微信上传语音失败: {e}")
                        await self.send(
                            MessageChain().message(f"企业微信上传语音失败: {e}")
=======
                else:
                    logger.warning(f"还没实现这个消息类型的发送逻辑: {comp.type}。")
        else:
            # 企业微信应用
            for comp in message.chain:
                if isinstance(comp, Plain):
                    # Split long text messages if needed
                    plain_chunks = await self.split_plain(comp.text)
                    for chunk in plain_chunks:
                        self.client.message.send_text(
                            message_obj.self_id, message_obj.session_id, chunk
                        )
                        await asyncio.sleep(0.5)  # Avoid sending too fast
                elif isinstance(comp, Image):
                    img_path = await comp.convert_to_file_path()

                    with open(img_path, "rb") as f:
                        try:
                            response = self.client.media.upload("image", f)
                        except Exception as e:
                            logger.error(f"企业微信上传图片失败: {e}")
                            await self.send(
                                MessageChain().message(f"企业微信上传图片失败: {e}")
                            )
                            return
                        logger.debug(f"企业微信上传图片返回: {response}")
                        self.client.message.send_image(
                            message_obj.self_id,
                            message_obj.session_id,
                            response["media_id"],
>>>>>>> 2abd7d8c
                        )
                elif isinstance(comp, Record):
                    record_path = await comp.convert_to_file_path()
                    # 转成amr
                    record_path_amr = f"data/temp/{uuid.uuid4()}.amr"
                    pydub.AudioSegment.from_wav(record_path).export(
                        record_path_amr, format="amr"
                    )

                    with open(record_path_amr, "rb") as f:
                        try:
                            response = self.client.media.upload("voice", f)
                        except Exception as e:
                            logger.error(f"企业微信上传语音失败: {e}")
                            await self.send(
                                MessageChain().message(f"企业微信上传语音失败: {e}")
                            )
                            return
                        logger.info(f"企业微信上传语音返回: {response}")
                        self.client.message.send_voice(
                            message_obj.self_id,
                            message_obj.session_id,
                            response["media_id"],
                        )
                else:
                    logger.warning(f"还没实现这个消息类型的发送逻辑: {comp.type}。")

        await super().send(message)

    async def send_streaming(self, generator, use_fallback: bool = False):
        buffer = None
        async for chain in generator:
            if not buffer:
                buffer = chain
            else:
                buffer.chain.extend(chain.chain)
        if not buffer:
            return
        buffer.squash_plain()
        await self.send(buffer)
        return await super().send_streaming(generator, use_fallback)<|MERGE_RESOLUTION|>--- conflicted
+++ resolved
@@ -120,31 +120,6 @@
                             self.get_self_id(),
                             response["media_id"],
                         )
-<<<<<<< HEAD
-                        return
-                    logger.info(f"企业微信上传图片返回: {response}")
-                    self.client.message.send_image(
-                        message_obj.self_id,
-                        message_obj.session_id,
-                        response["media_id"],
-                    )
-            elif isinstance(comp, Record):
-                record_path = await comp.convert_to_file_path()
-                # 转成amr
-                temp_dir = os.path.join(get_astrbot_data_path(), "temp")
-                record_path_amr = os.path.join(temp_dir, f"{uuid.uuid4()}.amr")
-                pydub.AudioSegment.from_wav(record_path).export(
-                    record_path_amr, format="amr"
-                )
-
-                with open(record_path_amr, "rb") as f:
-                    try:
-                        response = self.client.media.upload("voice", f)
-                    except Exception as e:
-                        logger.error(f"企业微信上传语音失败: {e}")
-                        await self.send(
-                            MessageChain().message(f"企业微信上传语音失败: {e}")
-=======
                 else:
                     logger.warning(f"还没实现这个消息类型的发送逻辑: {comp.type}。")
         else:
@@ -175,12 +150,12 @@
                             message_obj.self_id,
                             message_obj.session_id,
                             response["media_id"],
->>>>>>> 2abd7d8c
                         )
                 elif isinstance(comp, Record):
                     record_path = await comp.convert_to_file_path()
                     # 转成amr
-                    record_path_amr = f"data/temp/{uuid.uuid4()}.amr"
+                    temp_dir = os.path.join(get_astrbot_data_path(), "temp")
+                    record_path_amr = os.path.join(temp_dir, f"{uuid.uuid4()}.amr")
                     pydub.AudioSegment.from_wav(record_path).export(
                         record_path_amr, format="amr"
                     )
